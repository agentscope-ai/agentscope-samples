# AgentScope 示例 Agent

<!-- ALL-CONTRIBUTORS-BADGE:START - Do not remove or modify this section -->
[![All Contributors](https://img.shields.io/badge/all_contributors-5-orange.svg?style=flat-square)](#contributors-)
<!-- ALL-CONTRIBUTORS-BADGE:END -->
[![License](https://img.shields.io/badge/license-Apache%202.0-blue.svg)](https://github.com/agentscope-ai/agentscope-samples/blob/main/LICENSE)
[![Python](https://img.shields.io/badge/python-%3E%3D3.10-blue)](https://www.python.org/)
[![Docs](https://img.shields.io/badge/docs-AgentScope-blue)](https://doc.agentscope.io/)
[![Runtime Docs](https://img.shields.io/badge/docs-AgentScope%20Runtime-red)](https://runtime.agentscope.io/)
[![Last Commit](https://img.shields.io/github/last-commit/agentscope-ai/agentscope-samples)](https://github.com/agentscope-ai/agentscope-samples)

[[README]](README.md)

欢迎来到 **AgentScope 示例 Agent** 仓库！🎯
该仓库提供**可直接使用的 Python 示例 Agent**，它们构建于以下项目之上：

- [AgentScope](https://github.com/agentscope-ai/agentscope)
- [AgentScope Runtime](https://github.com/agentscope-ai/agentscope-runtime)

这些示例涵盖了广泛的使用场景 —— 从轻量级命令行 Agent，到同时具备前端和后端的**可部署全栈应用**。

---

## 📖 关于 AgentScope & AgentScope Runtime

### **AgentScope**

AgentScope 是一个多 Agent 框架，旨在以**简单高效**的方式构建**基于 LLM 的 Agent 应用**。它提供了用于定义 Agent、集成工具、管理对话以及编排多 Agent 工作流的抽象能力。

### **AgentScope Runtime**

AgentScope Runtime 是一个**全面的运行时框架**，主要解决部署和运行 Agent 的两个关键问题：

1. **高效的 Agent 部署** —— 支持跨环境的可扩展部署和管理。
2. **沙盒化工具执行** —— 安全、隔离地运行工具和外部操作。

它包括**Agent 部署**以及**安全的沙盒化工具执行**能力，可搭配 **AgentScope** 或其他 Agent 框架使用。

---

## ✨ 快速开始

- 所有示例均基于 **Python**。
- 示例按功能使用场景组织。
- 有些示例仅使用 **AgentScope**（纯 Python Agent）。
- 有些示例同时使用 **AgentScope 和 AgentScope Runtime** 来实现**带前端+后端的可部署全栈应用**。
- 全栈运行时版本的文件夹名称以：
  **`_fullstack_runtime`** 结尾

> 📌 **运行示例之前**，请查看对应的 `README.md` 获取安装与运行说明。

### 安装依赖

- [AgentScope 文档](https://doc.agentscope.io/)
- [AgentScope Runtime 文档](https://runtime.agentscope.io/)

---

## 🌳 仓库结构

```bash
├── alias/                                  # 解决现实问题的智能体程序
├── browser_use/
│   ├── agent_browser/                      # 纯 Python 浏览器 Agent
│   └── browser_use_fullstack_runtime/      # 全栈运行时版本（前端+后端）
│
├── deep_research/
│   ├── agent_deep_research/                # 纯 Python 多 Agent 研究流程
│   └── qwen_langgraph_search_fullstack_runtime/    # 全栈运行时研究应用
│
├── games/
│   └── game_werewolves/                    # 角色扮演推理游戏
│
├── conversational_agents/
│   ├── chatbot/                            # 聊天机器人应用
│   ├── chatbot_fullstack_runtime/          # 带界面的运行时聊天机器人
│   ├── multiagent_conversation/            # 多 Agent 对话场景
│   └── multiagent_debate/                  # Agent 辩论场景
│
├── evaluation/
│   └── ace_bench/                          # 基准测试与评估工具
│
├── data_juicer_agent/                      # 数据处理多智能体系统
├── sample_template/                        # 新样例贡献模板
└── README.md
```

---

## 📌 示例列表

<<<<<<< HEAD
| 分类                    | 示例文件夹                                           | 使用 AgentScope | 使用 AgentScope Runtime | 描述 |
| ----------------------- |-----------------------------------------------------| --------------- | ----------------------- |------|
| **浏览器相关**          | browser_use/agent_browser                           | ✅               | ❌                       | 基于 AgentScope 的命令行浏览器自动化 |
|                         | browser_use/browser_use_fullstack_runtime           | ✅               | ✅                       | 带 UI 和沙盒环境的全栈浏览器自动化 |
| **深度研究**            | deep_research/agent_deep_research                   | ✅               | ❌                       | 多 Agent 研究流程 |
|                         | deep_research/qwen_langgraph_search_fullstack_runtime | ❌               | ✅                       | 全栈运行时深度研究应用 |
| **游戏**                | games/game_werewolves                               | ✅               | ❌                       | 多 Agent 角色扮演推理游戏 |
| **对话应用**            | conversational_agents/chatbot_fullstack_runtime     | ✅               | ✅                       | 带前端/后端的聊天机器人 |
|                         | conversational_agents/chatbot                       | ✅               | ❌                       | 聊天机器人 |
|                         | conversational_agents/multiagent_conversation       | ✅               | ❌                       | 多 Agent 对话场景 |
|                         | conversational_agents/multiagent_debate             | ✅               | ❌                       | Agent 辩论 |
| **评估**                | evaluation/ace_bench                                | ✅               | ❌                       | ACE Bench 基准测试 |
| **数据处理**            | data_juicer_agent/                                 | ✅               | ❌                       | 基于 Data-Juicer 的多智能体数据处理 |

---

## 🌟 特色示例

### DataJuicer 智能体

一个强大的数据处理多智能体系统，利用 Data-Juicer 的 200+ 算子进行智能数据处理：

- **智能查询**：从 200+ 数据处理算子中找到合适的算子
- **自动化流程**：从自然语言描述生成 Data-Juicer YAML 配置
- **自定义开发**：通过 AI 辅助创建领域特定的算子
- **多种检索模式**：基于 LLM 和向量的算子匹配
- **MCP 集成**：原生模型上下文协议支持

📖 **文档**：[English](data_juicer_agent/README.md) | [中文](data_juicer_agent/README_ZH.md)
=======
| 分类        | 示例文件夹                                                 | 使用 AgentScope | 使用 AgentScope Runtime | 描述                      |
|-----------|-------------------------------------------------------|---------------|-----------------------|-------------------------|
| **浏览器相关** | browser_use/agent_browser                             | ✅             | ❌                     | 基于 AgentScope 的命令行浏览器自动化 |
|           | browser_use/browser_use_fullstack_runtime             | ✅             | ✅                     | 带 UI 和沙盒环境的全栈浏览器自动化     |
| **深度研究**  | deep_research/agent_deep_research                     | ✅             | ❌                     | 多 Agent 研究流程            |
|           | deep_research/qwen_langgraph_search_fullstack_runtime | ❌             | ✅                     | 全栈运行时深度研究应用             |
| **游戏**    | games/game_werewolves                                 | ✅             | ❌                     | 多 Agent 角色扮演推理游戏        |
| **对话应用**  | conversational_agents/chatbot_fullstack_runtime       | ✅             | ✅                     | 带前端/后端的聊天机器人            |
|           | conversational_agents/chatbot                         | ✅             | ❌                     | 聊天机器人                   |
|           | conversational_agents/multiagent_conversation         | ✅             | ❌                     | 多 Agent 对话场景            |
|           | conversational_agents/multiagent_debate               | ✅             | ❌                     | Agent 辩论                |
| **评估**    | evaluation/ace_bench                                  | ✅             | ❌                     | ACE Bench 基准测试          |
| **Alias** | alias/                                                | ✅             | ✅                     | 在沙盒中运行的可以解决真实问题的智能体程序   |
>>>>>>> 87047e9c

---

## ℹ️ 获取帮助

如果你：

- 需要安装帮助  
- 遇到问题  
- 想了解某个示例的工作方式  

请：

1. 阅读该示例的 `README.md`
2. 提交 [GitHub Issue](https://github.com/agentscope-ai/agentscope-samples/issues)
3. 加入社区讨论：

| [Discord](https://discord.gg/eYMpfnkG8h) | 钉钉 |
|------------------------------------------|------|
| <img src="https://gw.alicdn.com/imgextra/i1/O1CN01hhD1mu1Dd3BWVUvxN_!!6000000000238-2-tps-400-400.png" width="100" height="100"> | <img src="https://img.alicdn.com/imgextra/i1/O1CN01LxzZha1thpIN2cc2E_!!6000000005934-2-tps-497-477.png" width="100" height="100"> |

---

## 🤝 参与贡献

欢迎提交：

- Bug 报告  
- 新功能请求  
- 文档改进  
- 代码贡献  

详情见 [Contributing](https://github.com/agentscope-ai/agentscope-samples/blob/main/CONTRIBUTING_zh.md) 文档。

---

## 📄 许可证

本项目基于 **Apache 2.0 License** 授权，详见 [LICENSE](https://github.com/agentscope-ai/agentscope-samples/blob/main/LICENSE) 文件。

---

## 🔗 相关资源

- [AgentScope 文档](https://doc.agentscope.io/)
- [AgentScope Runtime 文档](https://runtime.agentscope.io/)
- [AgentScope GitHub 仓库](https://github.com/agentscope-ai/agentscope)
- [AgentScope Runtime GitHub 仓库](https://github.com/agentscope-ai/agentscope-runtime)

## 贡献者 ✨

感谢这些优秀的贡献者们 ([表情符号说明](https://allcontributors.org/docs/en/emoji-key)):

<!-- ALL-CONTRIBUTORS-LIST:START - Do not remove or modify this section -->
<!-- prettier-ignore-start -->
<!-- markdownlint-disable -->
<table>
  <tbody>
    <tr>
      <td align="center" valign="top" width="14.28%"><a href="http://weiruikuang.com"><img src="https://avatars.githubusercontent.com/u/39145382?v=4?s=100" width="100px;" alt="Weirui Kuang"/><br /><sub><b>Weirui Kuang</b></sub></a><br /><a href="#maintenance-rayrayraykk" title="Maintenance">🚧</a> <a href="https://github.com/agentscope-ai/agentscope-samples/commits?author=rayrayraykk" title="Code">💻</a> <a href="https://github.com/agentscope-ai/agentscope-samples/pulls?q=is%3Apr+reviewed-by%3Arayrayraykk" title="Reviewed Pull Requests">👀</a> <a href="https://github.com/agentscope-ai/agentscope-samples/commits?author=rayrayraykk" title="Documentation">📖</a></td>
      <td align="center" valign="top" width="14.28%"><a href="https://github.com/Osier-Yi"><img src="https://avatars.githubusercontent.com/u/8287381?v=4?s=100" width="100px;" alt="Osier-Yi"/><br /><sub><b>Osier-Yi</b></sub></a><br /><a href="#maintenance-Osier-Yi" title="Maintenance">🚧</a> <a href="https://github.com/agentscope-ai/agentscope-samples/commits?author=Osier-Yi" title="Code">💻</a> <a href="https://github.com/agentscope-ai/agentscope-samples/pulls?q=is%3Apr+reviewed-by%3AOsier-Yi" title="Reviewed Pull Requests">👀</a> <a href="https://github.com/agentscope-ai/agentscope-samples/commits?author=Osier-Yi" title="Documentation">📖</a></td>
      <td align="center" valign="top" width="14.28%"><a href="https://davdgao.github.io/"><img src="https://avatars.githubusercontent.com/u/102287034?v=4?s=100" width="100px;" alt="DavdGao"/><br /><sub><b>DavdGao</b></sub></a><br /><a href="#maintenance-DavdGao" title="Maintenance">🚧</a></td>
      <td align="center" valign="top" width="14.28%"><a href="https://github.com/qbc2016"><img src="https://avatars.githubusercontent.com/u/22984042?v=4?s=100" width="100px;" alt="qbc"/><br /><sub><b>qbc</b></sub></a><br /><a href="#maintenance-qbc2016" title="Maintenance">🚧</a></td>
      <td align="center" valign="top" width="14.28%"><a href="https://github.com/411380764"><img src="https://avatars.githubusercontent.com/u/61401544?v=4?s=100" width="100px;" alt="Lamont Huffman"/><br /><sub><b>Lamont Huffman</b></sub></a><br /><a href="https://github.com/agentscope-ai/agentscope-samples/commits?author=411380764" title="Code">💻</a> <a href="https://github.com/agentscope-ai/agentscope-samples/commits?author=411380764" title="Tests">⚠️</a></td>
    </tr>
  </tbody>
  <tfoot>
    <tr>
      <td align="center" size="13px" colspan="7">
        <img src="https://raw.githubusercontent.com/all-contributors/all-contributors-cli/1b8533af435da9854653492b1327a23a4dbd0a10/assets/logo-small.svg">
          <a href="https://all-contributors.js.org/docs/en/bot/usage">Add your contributions</a>
        </img>
      </td>
    </tr>
  </tfoot>
</table>

<!-- markdownlint-restore -->
<!-- prettier-ignore-end -->

<!-- ALL-CONTRIBUTORS-LIST:END -->

本项目遵循 [all-contributors](https://github.com/all-contributors/all-contributors) 规范。欢迎任何形式的贡献！<|MERGE_RESOLUTION|>--- conflicted
+++ resolved
@@ -89,37 +89,6 @@
 
 ## 📌 示例列表
 
-<<<<<<< HEAD
-| 分类                    | 示例文件夹                                           | 使用 AgentScope | 使用 AgentScope Runtime | 描述 |
-| ----------------------- |-----------------------------------------------------| --------------- | ----------------------- |------|
-| **浏览器相关**          | browser_use/agent_browser                           | ✅               | ❌                       | 基于 AgentScope 的命令行浏览器自动化 |
-|                         | browser_use/browser_use_fullstack_runtime           | ✅               | ✅                       | 带 UI 和沙盒环境的全栈浏览器自动化 |
-| **深度研究**            | deep_research/agent_deep_research                   | ✅               | ❌                       | 多 Agent 研究流程 |
-|                         | deep_research/qwen_langgraph_search_fullstack_runtime | ❌               | ✅                       | 全栈运行时深度研究应用 |
-| **游戏**                | games/game_werewolves                               | ✅               | ❌                       | 多 Agent 角色扮演推理游戏 |
-| **对话应用**            | conversational_agents/chatbot_fullstack_runtime     | ✅               | ✅                       | 带前端/后端的聊天机器人 |
-|                         | conversational_agents/chatbot                       | ✅               | ❌                       | 聊天机器人 |
-|                         | conversational_agents/multiagent_conversation       | ✅               | ❌                       | 多 Agent 对话场景 |
-|                         | conversational_agents/multiagent_debate             | ✅               | ❌                       | Agent 辩论 |
-| **评估**                | evaluation/ace_bench                                | ✅               | ❌                       | ACE Bench 基准测试 |
-| **数据处理**            | data_juicer_agent/                                 | ✅               | ❌                       | 基于 Data-Juicer 的多智能体数据处理 |
-
----
-
-## 🌟 特色示例
-
-### DataJuicer 智能体
-
-一个强大的数据处理多智能体系统，利用 Data-Juicer 的 200+ 算子进行智能数据处理：
-
-- **智能查询**：从 200+ 数据处理算子中找到合适的算子
-- **自动化流程**：从自然语言描述生成 Data-Juicer YAML 配置
-- **自定义开发**：通过 AI 辅助创建领域特定的算子
-- **多种检索模式**：基于 LLM 和向量的算子匹配
-- **MCP 集成**：原生模型上下文协议支持
-
-📖 **文档**：[English](data_juicer_agent/README.md) | [中文](data_juicer_agent/README_ZH.md)
-=======
 | 分类        | 示例文件夹                                                 | 使用 AgentScope | 使用 AgentScope Runtime | 描述                      |
 |-----------|-------------------------------------------------------|---------------|-----------------------|-------------------------|
 | **浏览器相关** | browser_use/agent_browser                             | ✅             | ❌                     | 基于 AgentScope 的命令行浏览器自动化 |
@@ -133,7 +102,23 @@
 |           | conversational_agents/multiagent_debate               | ✅             | ❌                     | Agent 辩论                |
 | **评估**    | evaluation/ace_bench                                  | ✅             | ❌                     | ACE Bench 基准测试          |
 | **Alias** | alias/                                                | ✅             | ✅                     | 在沙盒中运行的可以解决真实问题的智能体程序   |
->>>>>>> 87047e9c
+| **数据处理**            | data_juicer_agent/                                 | ✅               | ❌                       | 基于 Data-Juicer 的多智能体数据处理 |
+
+---
+
+## 🌟 特色示例
+
+### DataJuicer 智能体
+
+一个强大的数据处理多智能体系统，利用 Data-Juicer 的 200+ 算子进行智能数据处理：
+
+- **智能查询**：从 200+ 数据处理算子中找到合适的算子
+- **自动化流程**：从自然语言描述生成 Data-Juicer YAML 配置
+- **自定义开发**：通过 AI 辅助创建领域特定的算子
+- **多种检索模式**：基于 LLM 和向量的算子匹配
+- **MCP 集成**：原生模型上下文协议支持
+
+📖 **文档**：[English](data_juicer_agent/README.md) | [中文](data_juicer_agent/README_ZH.md)
 
 ---
 
